--- conflicted
+++ resolved
@@ -392,37 +392,6 @@
     endif()
 endif()
 
-# Wayland - 画面合成支持，解决DRM资源争抢
-pkg_check_modules(WAYLAND_SERVER QUIET wayland-server)
-pkg_check_modules(WAYLAND_CLIENT QUIET wayland-client)
-if(WAYLAND_SERVER_FOUND AND WAYLAND_CLIENT_FOUND)
-    message(STATUS "Found Wayland server: ${WAYLAND_SERVER_VERSION}")
-    message(STATUS "Found Wayland client: ${WAYLAND_CLIENT_VERSION}")
-    set(ENABLE_WAYLAND ON)
-    include_directories(${WAYLAND_SERVER_INCLUDE_DIRS} ${WAYLAND_CLIENT_INCLUDE_DIRS})
-    link_directories(${WAYLAND_SERVER_LIBRARY_DIRS} ${WAYLAND_CLIENT_LIBRARY_DIRS})
-else()
-    # 手动查找Wayland
-    find_library(WAYLAND_SERVER_LIBRARY wayland-server
-        PATHS /usr/lib /usr/local/lib /usr/lib/aarch64-linux-gnu /usr/lib/x86_64-linux-gnu)
-    find_library(WAYLAND_CLIENT_LIBRARY wayland-client
-        PATHS /usr/lib /usr/local/lib /usr/lib/aarch64-linux-gnu /usr/lib/x86_64-linux-gnu)
-    find_path(WAYLAND_INCLUDE_DIR wayland-server.h
-        PATHS /usr/include /usr/local/include)
-    
-    if(WAYLAND_SERVER_LIBRARY AND WAYLAND_CLIENT_LIBRARY AND WAYLAND_INCLUDE_DIR)
-        message(STATUS "Found Wayland manually:")
-        message(STATUS "  Server: ${WAYLAND_SERVER_LIBRARY}")
-        message(STATUS "  Client: ${WAYLAND_CLIENT_LIBRARY}")
-        set(ENABLE_WAYLAND ON)
-        set(WAYLAND_LIBRARIES ${WAYLAND_SERVER_LIBRARY} ${WAYLAND_CLIENT_LIBRARY})
-        include_directories(${WAYLAND_INCLUDE_DIR})
-    else()
-        message(WARNING "Wayland not found - 将仅使用DRM模式")
-        set(ENABLE_WAYLAND OFF)
-    endif()
-endif()
-
 # 移除Python绑定相关配置 - 项目现在是纯C++架构
 set(ENABLE_PYBIND11 OFF)
 set(ENABLE_PYTHON OFF)
@@ -529,14 +498,30 @@
 # 源文件收集
 # ================================
 
-# C++后端源文件 - 仅包含实际存在的文件
+# C++后端源文件 - 基于原有CMakeLists.txt的精确配置
+# 确保Logger实现文件被正确包含
 set(CPP_BACKEND_SOURCES
     cpp_backend/src/utils/logger.cpp
+    cpp_backend/src/core/system_utils.cpp
     cpp_backend/src/core/bamboo_system.cpp
     cpp_backend/src/core/data_bridge.cpp
     cpp_backend/src/vision/stereo_vision.cpp
+    cpp_backend/src/vision/detector.cpp
+    cpp_backend/src/vision/camera_manager.cpp
+    cpp_backend/src/vision/shared_memory_manager.cpp
+    cpp_backend/src/vision/optimized_detector.cpp
+    cpp_backend/src/vision/nam_attention.cpp
+    cpp_backend/src/vision/ghost_conv.cpp
+    cpp_backend/src/vision/vov_gscsp.cpp
+    cpp_backend/src/vision/sahi_slicing.cpp
+    cpp_backend/src/vision/wise_iou.cpp
+    cpp_backend/src/vision/tensorrt_engine.cpp
+    cpp_backend/src/vision/deepstream_pipeline.cpp
+    cpp_backend/src/communication/modbus_server.cpp
+    cpp_backend/src/communication/tcp_socket_server.cpp
     cpp_backend/src/communication/modbus_interface.cpp
     cpp_backend/src/inference/bamboo_detector.cpp
+    cpp_backend/src/inference/ghost_conv.cpp
     cpp_backend/src/deepstream/deepstream_manager.cpp
     cpp_backend/src/ui/lvgl_interface.cpp
     cpp_backend/src/ui/lvgl_updates.cpp
@@ -552,174 +537,6 @@
     cpp_backend/src/utils/jetson_monitor.cpp
 )
 
-# Wayland显示后端源文件 - 渐进式迁移支持
-set(WAYLAND_BACKEND_SOURCES)
-if(ENABLE_WAYLAND)
-    list(APPEND WAYLAND_BACKEND_SOURCES
-        cpp_backend/src/ui/wayland_compositor.cpp
-        cpp_backend/src/ui/display_backend.cpp
-        cpp_backend/src/ui/lvgl_wayland_backend.cpp
-    )
-endif()
-
-# 过滤不存在的源文件
-set(ALL_SOURCES ${CPP_BACKEND_SOURCES} ${WAYLAND_BACKEND_SOURCES})
-set(VALID_SOURCES)
-foreach(src ${ALL_SOURCES})
-    if(EXISTS ${CMAKE_CURRENT_SOURCE_DIR}/${src})
-        list(APPEND VALID_SOURCES ${src})
-    else()
-        message(WARNING "Source file not found: ${src}")
-    endif()
-endforeach()
-
-# ================================
-# 主程序 - 一体化可执行文件
-# ================================
-add_executable(bamboo_system
-    integrated_main.cpp
-    ${VALID_SOURCES}
-)
-
-# 编译定义
-target_compile_definitions(bamboo_system PRIVATE
-    INTEGRATED_BUILD=1
-    LV_CONF_INCLUDE_SIMPLE=1
-    USE_FRAMEBUFFER
-    $<$<BOOL:${ENABLE_CUDA}>:ENABLE_CUDA>
-    $<$<BOOL:${ENABLE_TENSORRT}>:ENABLE_TENSORRT>
-    $<$<BOOL:${ENABLE_MODBUS}>:ENABLE_MODBUS>
-    $<$<BOOL:${ENABLE_JSON}>:ENABLE_JSON>
-    $<$<BOOL:${ENABLE_OPENCV}>:ENABLE_OPENCV>
-    $<$<BOOL:${ENABLE_GSTREAMER}>:ENABLE_GSTREAMER>
-    $<$<BOOL:${ENABLE_LVGL}>:ENABLE_LVGL>
-    $<$<BOOL:${ENABLE_DRM}>:ENABLE_DRM>
-    $<$<BOOL:${ENABLE_WAYLAND}>:ENABLE_WAYLAND>
-    $<$<STREQUAL:${TARGET_ARCH},aarch64>:JETSON_ORIN_NX>
-)
-
-if(CMAKE_BUILD_TYPE STREQUAL "Debug")
-    target_compile_definitions(bamboo_system PRIVATE DEBUG=1)
-endif()
-
-# 链接库
-target_link_libraries(bamboo_system
-    ${OpenCV_LIBS}
-    ${GSTREAMER_LIBRARIES}
-    ${GSTREAMER_APP_LIBRARIES}
-    ${GSTREAMER_VIDEO_LIBRARIES}
-    Threads::Threads
-    pthread
-    dl
-    m
-)
-
-# 条件链接库
-if(ENABLE_CUDA)
-    target_link_libraries(bamboo_system ${CUDA_LIBRARIES})
-endif()
-
-if(ENABLE_TENSORRT)
-    target_link_libraries(bamboo_system ${TENSORRT_LIBRARIES})
-endif()
-
-if(ENABLE_MODBUS)
-    target_link_libraries(bamboo_system ${MODBUS_LIBRARY})
-endif()
-
-if(ENABLE_JSON)
-    target_link_libraries(bamboo_system nlohmann_json::nlohmann_json)
-endif()
-
-if(ENABLE_DRM)
-    target_link_libraries(bamboo_system ${DRM_LIBRARIES})
-endif()
-
-if(ENABLE_WAYLAND)
-    # 添加Wayland编译定义
-    target_compile_definitions(bamboo_system PRIVATE ENABLE_WAYLAND)
-    
-    if(WAYLAND_SERVER_FOUND AND WAYLAND_CLIENT_FOUND)
-        target_link_libraries(bamboo_system ${WAYLAND_SERVER_LIBRARIES} ${WAYLAND_CLIENT_LIBRARIES})
-        # 添加EGL和OpenGL ES支持
-        find_package(PkgConfig REQUIRED)
-        pkg_check_modules(EGL QUIET egl)
-        pkg_check_modules(GLES2 QUIET glesv2)
-        pkg_check_modules(WAYLAND_EGL QUIET wayland-egl)
-        
-        if(EGL_FOUND AND GLES2_FOUND)
-            target_link_libraries(bamboo_system ${EGL_LIBRARIES} ${GLES2_LIBRARIES})
-            target_include_directories(bamboo_system PRIVATE ${EGL_INCLUDE_DIRS} ${GLES2_INCLUDE_DIRS})
-        endif()
-        
-        # 添加Wayland EGL库支持
-        if(WAYLAND_EGL_FOUND)
-            target_link_libraries(bamboo_system ${WAYLAND_EGL_LIBRARIES})
-            target_include_directories(bamboo_system PRIVATE ${WAYLAND_EGL_INCLUDE_DIRS})
-            message(STATUS "Found Wayland EGL: ${WAYLAND_EGL_VERSION}")
-        else()
-            # 手动查找wayland-egl库
-            find_library(WAYLAND_EGL_LIBRARY wayland-egl
-                PATHS /usr/lib /usr/local/lib /usr/lib/aarch64-linux-gnu /usr/lib/x86_64-linux-gnu)
-            if(WAYLAND_EGL_LIBRARY)
-                target_link_libraries(bamboo_system ${WAYLAND_EGL_LIBRARY})
-                message(STATUS "Found Wayland EGL manually: ${WAYLAND_EGL_LIBRARY}")
-            else()
-                message(WARNING "Wayland EGL library not found - EGL窗口功能将受限")
-            endif()
-        endif()
-    else()
-        target_link_libraries(bamboo_system ${WAYLAND_LIBRARIES})
-        # 手动查找wayland-egl库
-        find_library(WAYLAND_EGL_LIBRARY wayland-egl
-            PATHS /usr/lib /usr/local/lib /usr/lib/aarch64-linux-gnu /usr/lib/x86_64-linux-gnu)
-        if(WAYLAND_EGL_LIBRARY)
-            target_link_libraries(bamboo_system ${WAYLAND_EGL_LIBRARY})
-            message(STATUS "Found Wayland EGL manually: ${WAYLAND_EGL_LIBRARY}")
-        endif()
-    endif()
-endif()
-
-# LVGL库 - 确保正确链接
-if(ENABLE_LVGL)
-    if(TARGET lvgl)
-        target_link_libraries(bamboo_system lvgl)
-        message(STATUS "Linking LVGL library to bamboo_system")
-    elseif(TARGET lvgl::lvgl)
-        target_link_libraries(bamboo_system lvgl::lvgl)
-        message(STATUS "Linking LVGL namespace library to bamboo_system")
-    elseif(LVGL_FOUND AND LVGL_LIBRARIES)
-        # 使用pkg-config找到的LVGL库
-        target_link_libraries(bamboo_system ${LVGL_LIBRARIES})
-        message(STATUS "Linking pkg-config LVGL libraries: ${LVGL_LIBRARIES}")
-    else()
-        # 查找已安装的LVGL
-        find_package(lvgl QUIET)
-        if(lvgl_FOUND)
-            target_link_libraries(bamboo_system lvgl::lvgl)
-            message(STATUS "Linking system LVGL library to bamboo_system")
-        else()
-            message(WARNING "LVGL library not found for linking")
-            set(ENABLE_LVGL OFF)
-        endif()
-    endif()
-else()
-    message(WARNING "LVGL not available for linking")
-endif()
-
-# 依赖库状态
-message(STATUS "依赖库状态:")
-message(STATUS "  OpenCV: ${ENABLE_OPENCV} (${OpenCV_VERSION})")
-message(STATUS "  GStreamer: ${ENABLE_GSTREAMER} (${GSTREAMER_VERSION})")
-message(STATUS "  CUDA: ${ENABLE_CUDA}")
-message(STATUS "  TensorRT: ${ENABLE_TENSORRT}")
-message(STATUS "  libmodbus: ${ENABLE_MODBUS}")
-message(STATUS "  nlohmann_json: ${ENABLE_JSON}")
-message(STATUS "  libdrm: ${ENABLE_DRM}")
-message(STATUS "  Wayland: ${ENABLE_WAYLAND}")
-message(STATUS "  LVGL: ${ENABLE_LVGL}")
-message(STATUS "  cpp_inference: ${ENABLE_CPP_INFERENCE}")
-
 # 条件包含CUDA相关文件
 if(ENABLE_CUDA)
     list(APPEND CPP_BACKEND_SOURCES
@@ -796,8 +613,8 @@
     set(ENABLE_CPP_INFERENCE OFF)
 endif()
 
-# 过滤不存在的源文件 - 只使用cpp_backend源文件
-set(ALL_SOURCES ${CPP_BACKEND_SOURCES} ${WAYLAND_BACKEND_SOURCES})
+# 过滤不存在的源文件
+set(ALL_SOURCES ${CPP_BACKEND_SOURCES} ${LVGL_FRONTEND_SOURCES} ${CPP_INFERENCE_SOURCES})
 set(VALID_SOURCES)
 foreach(src ${ALL_SOURCES})
     if(EXISTS ${CMAKE_CURRENT_SOURCE_DIR}/${src})
@@ -807,10 +624,6 @@
     endif()
 endforeach()
 
-<<<<<<< HEAD
-# 禁用不存在的组件
-set(ENABLE_CPP_INFERENCE OFF)
-=======
 # ================================
 # 主程序 - 一体化可执行文件
 # ================================
@@ -869,9 +682,41 @@
 if(ENABLE_MODBUS)
     target_link_libraries(bamboo_integrated ${MODBUS_LIBRARY})
 endif()
->>>>>>> 1402f7e5
-
-# 这个目标定义已在上面合并，删除重复定义
+
+if(ENABLE_JSON)
+    target_link_libraries(bamboo_integrated nlohmann_json::nlohmann_json)
+endif()
+
+if(ENABLE_DRM)
+    target_link_libraries(bamboo_integrated ${DRM_LIBRARIES})
+endif()
+
+# LVGL库 - 确保正确链接
+if(ENABLE_LVGL)
+    if(TARGET lvgl)
+        target_link_libraries(bamboo_integrated lvgl)
+        message(STATUS "Linking LVGL library to bamboo_integrated")
+    elseif(TARGET lvgl::lvgl)
+        target_link_libraries(bamboo_integrated lvgl::lvgl)
+        message(STATUS "Linking LVGL namespace library to bamboo_integrated")
+    elseif(LVGL_FOUND AND LVGL_LIBRARIES)
+        # 使用pkg-config找到的LVGL库
+        target_link_libraries(bamboo_integrated ${LVGL_LIBRARIES})
+        message(STATUS "Linking pkg-config LVGL libraries: ${LVGL_LIBRARIES}")
+    else()
+        # 查找已安装的LVGL
+        find_package(lvgl QUIET)
+        if(lvgl_FOUND)
+            target_link_libraries(bamboo_integrated lvgl::lvgl)
+            message(STATUS "Linking system LVGL library to bamboo_integrated")
+        else()
+            message(WARNING "LVGL library not found for linking")
+            set(ENABLE_LVGL OFF)
+        endif()
+    endif()
+else()
+    message(WARNING "LVGL not available for linking")
+endif()
 
 
 # ================================
@@ -893,7 +738,7 @@
 # ================================
 # 安装配置
 # ================================
-install(TARGETS bamboo_system
+install(TARGETS bamboo_integrated
     RUNTIME DESTINATION bin
     COMPONENT Runtime
 )
